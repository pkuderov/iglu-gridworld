name: env
channels:
  - default
dependencies:
  - python=3.7
  - pip==20.2.4
  - pip:
    - gym==0.21.0
    - PyOpenGL==3.1.5
    - tqdm==4.62.3
    - PILLOW==9.0.1
    - opencv-python==4.5.5.64
    - pyglet==1.5.21
    - numba==0.55.2
    - numpy>=1.22
    - scipy==1.7.3
    - pandas==1.3.5
<<<<<<< HEAD
    - requests=2.25.1
=======
    - requests==2.27.1
    - filelock==3.7.0
>>>>>>> 340eee6a
<|MERGE_RESOLUTION|>--- conflicted
+++ resolved
@@ -15,9 +15,5 @@
     - numpy>=1.22
     - scipy==1.7.3
     - pandas==1.3.5
-<<<<<<< HEAD
-    - requests=2.25.1
-=======
     - requests==2.27.1
-    - filelock==3.7.0
->>>>>>> 340eee6a
+    - filelock==3.7.0