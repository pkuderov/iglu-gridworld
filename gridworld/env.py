--- conflicted
+++ resolved
@@ -1,11 +1,5 @@
 import warnings
 import os
-<<<<<<< HEAD
-=======
-if os.environ.get('IGLU_HEADLESS', '1') == '1':
-    import pyglet
-    pyglet.options["headless"] = True
->>>>>>> 66e49c88
 from gridworld.core.world import Agent, World
 from gridworld.tasks.task import Task, Tasks
 
