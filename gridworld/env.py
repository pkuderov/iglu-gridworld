import pyglet
import warnings
pyglet.options["headless"] = True
from gridworld.world import World
from gridworld.control import Agent
from gridworld.render import Renderer, setup
from gridworld.tasks.task import Task, Tasks

from gym.spaces import Dict, Box, Discrete, Space
from gym import Env, Wrapper
import gym
import numpy as np
from copy import copy


class String(Space):
    def __init__(self, ):
        super().__init__(shape=(), dtype=np.object_)
    
    def sample(self):
        return ''

    def contains(self, obj):
        return isinstance(obj, str)


class GridWorld(Env):
    def __init__(
            self, render=True, max_steps=250, select_and_place=False,
            discretize=False, right_placement_scale=1., wrong_placement_scale=0.1,
            render_size=(64, 64), target_in_obs=False, 
            vector_state=True, name='') -> None:
        self.world = World()
        self.agent = Agent(self.world, sustain=False)
        self.grid = np.zeros((9, 11, 11), dtype=np.int32)
        self._task = None
        self._task_generator = None
        self.step_no = 0
        self.right_placement_scale = right_placement_scale
        self.wrong_placement_scale = wrong_placement_scale
        self.max_steps = max_steps
        self.world.add_callback('on_add', self._add_block)
        self.world.add_callback('on_remove', self._remove_block)
        self.right_placement = 0
        self.wrong_placement = 0
        self.render_size = render_size
        self.select_and_place = select_and_place
        self.target_in_obs = target_in_obs
        self.vector_state = vector_state
        self.discretize = discretize
        self.initial_position = (0, 0, 0)
        self.initial_rotation = (0, 0)
        if discretize:
            self.parse = self.parse_low_level_action
            self.action_space = Discrete(18)
        else:
            self.action_space = Dict({
                'forward': Discrete(2),
                'back': Discrete(2),
                'left': Discrete(2),
                'right': Discrete(2),
                'jump': Discrete(2),
                'attack': Discrete(2),
                'use': Discrete(2),
                'camera': Box(low=-5, high=5, shape=(2,)),
                'hotbar': Discrete(7)
            })
            self.parse = self.parse_action
        self.observation_space = {
            'inventory': Box(low=0, high=20, shape=(6,), dtype=np.float32),
            'compass': Box(low=-180, high=180, shape=(1,), dtype=np.float32),
            'dialog': String()
        }
        if vector_state:
            self.observation_space['agentPos'] = Box(
                low=np.array([-8, -2, -8, -90, 0], dtype=np.float32),
                high=np.array([8, 12, 8, 90, 360], dtype=np.float32),
                shape=(5,)
            )
            self.observation_space['grid'] = Box(low=-1, high=7, shape=(9, 11, 11), dtype=np.int32)
        if target_in_obs:
            self.observation_space['target_grid'] = Box(low=-1, high=7, shape=(9, 11, 11), dtype=np.int32)
        if render:
            self.observation_space['pov'] = Box(low=0, high=255, shape=(*self.render_size, 3), dtype=np.uint8)
        self.observation_space = Dict(self.observation_space)
        self.max_int = 0
        self.name = name
        self.do_render = render
        if render:
            self.renderer = Renderer(self.world, self.agent,
                                     width=self.render_size[0], height=self.render_size[1],
                                     caption='Pyglet', resizable=False)
            setup()
        else:
            self.renderer = None
            self.world._initialize()

    def enable_renderer(self):
        if self.renderer is None:
            self.reset()
            self.world.deinit()
            self.renderer = Renderer(self.world, self.agent,
                                     width=self.render_size[0], height=self.render_size[0],
                                     caption='Pyglet', resizable=False)
            setup()
            self.do_render = True

    def _add_block(self, position, kind, build_zone=True):
        if self.world.initialized and build_zone:
            x, y, z = position
            x += 5
            z += 5
            y += 1
            self.grid[y, x, z] = kind

    def _remove_block(self, position, build_zone=True):
        if self.world.initialized and build_zone:
            x, y, z = position
            x += 5
            z += 5
            y += 1
            if self.grid[y, x, z] == 0:
                raise ValueError(f'Removal of non-existing block. address: y={y}, x={x}, z={z}; '
                                 f'grid state: {self.grid.nonzero()[0]};')
            self.grid[y, x, z] = 0

    def set_task(self, task: Task):
        """
        Assigns provided task into the environment. On each .reset, the env
        Queries the .reset method for the task object. This method should drop
        the task state to the initial one.
        Note that the env can only work with non-None task or task generator.
        """
        if self._task_generator is not None:
            warnings.warn("The .set_task method has no effect with an initialized tasks generator. "
                          "Drop it using .set_tasks_generator(None) after calling .set_task")
        self._task = task
        self.reset()

    def set_task_generator(self, task_generator: Tasks):
        """
<<<<<<< HEAD
=======
        Sets task generator for the current environment. On each .reset, the environment
        queries the .reset method of generator which returns the next task according to the generator.
        Note that the env can only work with non-None task or task generator.
>>>>>>> 3f03e3fe
        """
        self._task_generator = task_generator
        self.reset()

    def initialize_world(self, starting_grid, initial_poisition):
        """
        """
        self.starting_grid = starting_grid
        self.initial_position = tuple(initial_poisition[:3])
        self.initial_rotation = tuple(initial_poisition[3:])
        self.reset()

    def reset(self):
        if self._task is None:
            if self._task_generator is None:
                raise ValueError('Task is not initialized! Initialize task before working with'
                                ' the environment using .set_task method OR set tasks distribution using '
                                '.set_task_generator method')
            else:
                # yield new task
                self._task = self._task_generator.reset()
                self.starting_grid = self._task.starting_grid
        self.step_no = 0
        self._task.reset()
        for block in set(self.world.placed):
            self.world.remove_block(block)
        if self.starting_grid is not None:
            for x,y,z, bid in self.starting_grid:
                self.world.add_block((x, y, z), bid)
        self.agent.position = self.initial_position
        self.agent.rotation = self.initial_rotation
        self.max_int = self._task.maximal_intersection(self.grid)
        self.prev_grid_size = len(self.grid.nonzero()[0])
        self.agent.inventory = [20 for _ in range(6)]
        if self.starting_grid is not None:
            for _, _, _, color in self.starting_grid:
                self.agent.inventory[color - 1] -= 1
        obs = {
            'inventory': np.array(self.agent.inventory, dtype=np.float32),
            'compass': np.array([0.], dtype=np.float32),
            'dialog': self._task.chat
        }
        if self.vector_state:
            obs['grid'] = self.grid.copy().astype(np.int32)
            obs['agentPos'] = np.array([0., 0., 0., 0., 0.], dtype=np.float32)
        if self.target_in_obs:
            obs['target_grid'] = self._task.target_grid.copy().astype(np.int32)
        if self.do_render:
            obs['pov'] = self.render()[..., :-1]
        return obs

    def render(self,):
        if not self.do_render:
            raise ValueError('create env with render=True')
        return self.renderer.render()

    def parse_action(self, action):
        strafe = [0,0]
        if action['forward']:
            strafe[0] += -1
        if action['back']:
            strafe[0] += 1
        if action['left']:
            strafe[1] += -1
        if action['right']:
            strafe[1] += 1
        jump = bool(action['jump'])
        if action['hotbar'] == 0:
            inventory = None
        else:
            inventory = action['hotbar']
        camera = action['camera']
        remove = bool(action['attack'])
        add = bool(action['use'])
        return strafe, jump, inventory, camera, remove, add

    def parse_low_level_action(self, action):
        # 0 noop; 1 forward; 2 back; 3 left; 4 right; 5 jump; 6-11 hotbar; 12 camera left;
        # 13 camera right; 14 camera up; 15 camera down; 16 attack; 17 use;
        # action = list(action).index(1)
        strafe = [0, 0]
        camera = [0, 0]
        jump = False
        inventory = None
        remove = False
        add = False
        if action == 1:
            strafe[0] += -1
        elif action == 2:
            strafe[0] += 1
        elif action == 3:
            strafe[1] += -1
        elif action == 4:
            strafe[1] += 1
        elif action == 5:
            jump = True
        elif 6 <= action <= 11:
            inventory = action - 5
        elif action == 12:
            camera[0] = -5
        elif action == 13:
            camera[0] = 5
        elif action == 14:
            camera[1] = -5
        elif action == 15:
            camera[1] = 5
        elif action == 16:
            remove = True
        elif action == 17:
            add = True
        return strafe, jump, inventory, camera, remove, add

    def step(self, action):
        if self._task is None:
            if self._task_generator is None:
                raise ValueError('Task is not initialized! Initialize task before working with'
                                ' the environment using .set_task method OR set tasks distribution using '
                                '.set_task_generator method')
            else:
                raise ValueError('Task is not initialized! Run .reset() first.')
        self.step_no += 1
        strafe, jump, inventory, camera, remove, add = self.parse(action)
        if self.select_and_place and inventory is not None:
            add = True
            remove = False
        self.agent.movement(strafe=strafe, jump=jump, inventory=inventory)
        self.agent.move_camera(*camera)
        self.agent.place_or_remove_block(remove=remove, place=add)
        self.agent.update(dt=1/20.)
        x, y, z = self.agent.position
        yaw, pitch = self.agent.rotation
        while yaw > 360.:
            yaw -= 360.
        while yaw < 0.0:
            yaw += 360.0
        self.agent.rotation = (yaw, pitch)
        obs = {}
        obs['inventory'] = np.array(copy(self.agent.inventory), dtype=np.float32)
        obs['compass'] = np.array([yaw - 180.,], dtype=np.float32)
        obs['dialog'] = self._task.chat
        if self.vector_state:
            obs['grid'] = self.grid.copy().astype(np.int32)
            obs['agentPos'] = np.array([x, y, z, pitch, yaw], dtype=np.float32)
        right_placement, wrong_placement, done = self._task.step_intersection(self.grid)
        done = done or (self.step_no == self.max_steps)
        if right_placement == 0:
            reward = wrong_placement * self.wrong_placement_scale
        else:
            reward = right_placement * self.right_placement_scale
        if self.target_in_obs:
            obs['target_grid'] = self._task.target_grid.copy().astype(np.int32)
        if self.do_render:
            obs['pov'] = self.render()[..., :-1]
        return obs, reward, done, {}


class SizeReward(Wrapper):
  def __init__(self, env):
    super().__init__(env)
    self.size = 0

  def reset(self):
    self.size = 0
    return super().reset()

  def step(self, action):
    obs, reward, done, info = super().step(action)
    intersection = self.unwrapped.max_int
    reward = max(intersection, self.size) - self.size
    self.size = max(intersection, self.size)
    reward += min(self.unwrapped.wrong_placement * 0.02, 0)
    return obs, reward, done, info


def create_env(
        render=True, discretize=True, size_reward=True, select_and_place=True,
        right_placement_scale=1, render_size=(64, 64), target_in_obs=False, 
        vector_state=False,
        wrong_placement_scale=0.1, name=''
    ):
    env = GridWorld(
        render=render, select_and_place=select_and_place,
        discretize=discretize, right_placement_scale=right_placement_scale,
        wrong_placement_scale=wrong_placement_scale, name=name,
        render_size=render_size, target_in_obs=target_in_obs,
        vector_state=vector_state,
    )
    if size_reward:
        env = SizeReward(env)
    # env = Actions(env)
    return env

gym.envs.register(
     id='IGLUGW-v0',
     entry_point='gridworld.env:create_env',
     kwargs={}
)

gym.envs.register(
     id='IGLUGridworldVector-v0',
     entry_point='gridworld.env:create_env',
     kwargs={'vector_state': True}
)<|MERGE_RESOLUTION|>--- conflicted
+++ resolved
@@ -139,12 +139,9 @@
 
     def set_task_generator(self, task_generator: Tasks):
         """
-<<<<<<< HEAD
-=======
         Sets task generator for the current environment. On each .reset, the environment
         queries the .reset method of generator which returns the next task according to the generator.
         Note that the env can only work with non-None task or task generator.
->>>>>>> 3f03e3fe
         """
         self._task_generator = task_generator
         self.reset()
