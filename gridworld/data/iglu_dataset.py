--- conflicted
+++ resolved
@@ -164,18 +164,5 @@
     def __iter__(self):
         for task_id, tasks in self.tasks.items():
             for j, task in enumerate(tasks):
-<<<<<<< HEAD
                 for k, subtask in enumerate(task):
-                    yield task_id, j, k, subtask
-
-
-iglu_data = IGLUDataset()
-print(iglu_data)  
-print(f'total structures: {len(iglu_data.tasks)}')
-print(f'total sessions: {len(sum(iglu_data.tasks.values(), []))}')
-print(f'total total RL tasks: {sum(len(sess.structure_seq) for sess in sum(iglu_data.tasks.values(), []))}')
-print()
-=======
-                for subtask in task:
-                    yield task_id, j, subtask
->>>>>>> 3f03e3fe
+                    yield task_id, j, k, subtask