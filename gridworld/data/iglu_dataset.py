import os
import json
import re
import pandas as pd
import numpy as np
from collections import defaultdict
from ..tasks.task import Subtasks, Task, Tasks
from .load import download

from zipfile import ZipFile


if 'IGLU_DATA_PATH' in os.environ:
    DATA_PREFIX = os.path.join(os.environ['IGLU_DATA_PATH'], 'data', 'iglu')
elif 'HOME' in os.environ:
    DATA_PREFIX = os.path.join(os.environ['HOME'], '.iglu', 'data', 'iglu')
else:
    DATA_PREFIX = os.path.join(
        os.path.expanduser('~'), '.iglu', 'data', 'iglu')

VOXELWORLD_GROUND_LEVEL = 63

block_colour_map = {
    # voxelworld's colour id : iglu colour id
    0: 0,  # air
    57: 1,  # blue
    50: 6,  # yellow
    59: 2,  # green
    47: 4,  # orange
    56: 5,  # purple
    60: 3  # red
}


def fix_xyz(x, y, z):
    XMAX = 11
    YMAX = 9
    ZMAX = 11
    COORD_SHIFT = [5, -63, 5]

    x += COORD_SHIFT[0]
    y += COORD_SHIFT[1]
    z += COORD_SHIFT[2]

    index = z + y * YMAX + x * YMAX * ZMAX
    new_x = index // (YMAX * ZMAX)
    index %= (YMAX * ZMAX)
    new_y = index // ZMAX
    index %= ZMAX
    new_z = index % ZMAX

    new_x -= COORD_SHIFT[0]
    new_y -= COORD_SHIFT[1]
    new_z -= COORD_SHIFT[2]

    return new_x, new_y, new_z


def fix_log(log_string):
    """
    log_string: str
        log_string should be a string of the full log.
        It should be multiple lines, each corresponded to a timestamp,
        and should be separated by newline character.
    """

    lines = []

    for line in log_string.splitlines():

        if "block_change" in line:
            line_splits = line.split(" ", 2)
            try:
                info = eval(line_splits[2])
            except:
                lines.append(line)
                continue
            x, y, z = info[0], info[1], info[2]
            new_x, new_y, new_z = fix_xyz(x, y, z)
            new_info = (new_x, new_y, new_z, info[3], info[4])
            line_splits[2] = str(new_info)
            fixed_line = " ".join(line_splits)
            # logging.info(f"Fixed {line} to {fixed_line}")

            lines.append(fixed_line)
        else:
            lines.append(line)

    return "\n".join(lines)


class IGLUDataset(Tasks):
    DATASET_URL = {
        "v0.1.0-rc1": 'https://iglumturkstorage.blob.core.windows.net/public-data/iglu_dataset.zip'
    }  # Dictionary holding dataset version to dataset URI mapping

    def __init__(self, dataset_version="v0.1.0-rc1", task_kwargs=None, force_download=False) -> None:
        """
        Collaborative dataset for the IGLU competition.

        Current version of the dataset covers 31 structures in 128 staged game sessions 
        resulting in 608 tasks.

        Args:
            dataset_version: Which dataset version to use. 
            task_kwargs: Task-class specific kwargs. For reference see gridworld.task.Task class
            force_download: Whether to force dataset downloading
        """
        self.dataset_version = dataset_version
        if dataset_version not in IGLUDataset.DATASET_URL.keys():
            raise Exception(
                "Unknown dataset_version:{} provided.".format(dataset_version))

<<<<<<< HEAD
    Current version of the dataset covers 31 structures in 128 staged game sessions
    resulting in 608 tasks.
    """
    URL = 'https://iglumturkstorage.blob.core.windows.net/public-data/iglu_dataset.zip'
    def __init__(self, task_kwargs=None, force_download=False) -> None:
=======
>>>>>>> 340eee6a
        if task_kwargs is None:
            task_kwargs = {}
        self.task_kwargs = task_kwargs
        path = f'{DATA_PREFIX}/iglu_dataset.zip'
        if not os.path.exists(f'{DATA_PREFIX}/dialogs.csv') or force_download:
            download(
                url=IGLUDataset.DATASET_URL[self.dataset_version],
                destination=path,
                data_prefix=DATA_PREFIX
            )
            with ZipFile(path) as zfile:
                zfile.extractall(DATA_PREFIX)
        dialogs = pd.read_csv(f'{DATA_PREFIX}/dialogs.csv')
        self.tasks = defaultdict(list)
        self.parse_tasks(dialogs, DATA_PREFIX)

    def process(self, s):
        return re.sub(r'\$+', '\n', s)

    def parse_tasks(self, dialogs, path):
        for sess_id, gr in dialogs.groupby('PartitionKey'):
            utt_seq = []
            blocks = []
            if not os.path.exists(f'{path}/builder-data/{sess_id}'):
                continue
            assert len(gr.structureId.unique()) == 1
            structure_id = gr.structureId.values[0]
            for i, row in gr.sort_values('StepId').reset_index(drop=True).iterrows():
                if row.StepId % 2 == 1:
                    if isinstance(row.instruction, str):
                        utt_seq.append([])
                        utt_seq[-1].append(
                            f'<Architect> {self.process(row.instruction)}')
                    elif isinstance(row.Answer4ClarifyingQuestion, str):
                        utt_seq[-1].append(
                            f'<Architect> {self.process(row.Answer4ClarifyingQuestion)}')
                else:
                    if not row.IsHITQualified:
                        continue
                    if isinstance(row.ClarifyingQuestion, str):
                        utt_seq[-1].append(
                            f'<Builder> {self.process(row.ClarifyingQuestion)}')
                        continue
                    blocks.append([])
                    curr_step = f'{path}/builder-data/{sess_id}/step-{row.StepId}'
                    if not os.path.exists(curr_step):
                        break
                        # TODO: in this case the multiturn collection was likely
                        # "reset" so we need to stop parsing this session. Need to check that.
                    with open(curr_step) as f:
                        step_data = json.load(f)
                    for x, y, z, bid in step_data['worldEndingState']['blocks']:
                        y = y - VOXELWORLD_GROUND_LEVEL - 1
                        # TODO: some blocks have id 1, check why
                        bid = block_colour_map.get(bid, 5)
                        blocks[-1].append((x, y, z, bid))
            i = 0
            while i < len(blocks):
                if len(blocks[i]) == 0:
                    if i == len(blocks) - 1:
                        blocks = blocks[:i]
                        utt_seq = utt_seq[:i]
                    else:
                        blocks = blocks[:i] + blocks[i + 1:]
                        utt_seq[i] = utt_seq[i] + utt_seq[i + 1]
                        utt_seq = utt_seq[:i + 1] + utt_seq[i + 2:]
                i += 1
            if len(blocks) > 0:
                task = Subtasks(utt_seq, blocks, **self.task_kwargs)
                self.tasks[structure_id].append(task)

    def reset(self):
        sample = np.random.choice(list(self.tasks.keys()))
        sess_id = np.random.choice(len(self.tasks[sample]))
        self.current = self.tasks[sample][sess_id]
        return self.current.reset()

    def __len__(self):
        return sum(len(sess.structure_seq) for sess in sum(self.tasks.values(), []))

    def __iter__(self):
        for task_id, tasks in self.tasks.items():
            for j, task in enumerate(tasks):
                for k, subtask in enumerate(task):
                    yield task_id, j, k, subtask<|MERGE_RESOLUTION|>--- conflicted
+++ resolved
@@ -110,15 +110,6 @@
         if dataset_version not in IGLUDataset.DATASET_URL.keys():
             raise Exception(
                 "Unknown dataset_version:{} provided.".format(dataset_version))
-
-<<<<<<< HEAD
-    Current version of the dataset covers 31 structures in 128 staged game sessions
-    resulting in 608 tasks.
-    """
-    URL = 'https://iglumturkstorage.blob.core.windows.net/public-data/iglu_dataset.zip'
-    def __init__(self, task_kwargs=None, force_download=False) -> None:
-=======
->>>>>>> 340eee6a
         if task_kwargs is None:
             task_kwargs = {}
         self.task_kwargs = task_kwargs
