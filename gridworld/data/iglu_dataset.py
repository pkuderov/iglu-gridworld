--- conflicted
+++ resolved
@@ -81,20 +81,13 @@
     return "\n".join(lines)
 
 
-<<<<<<< HEAD
-    Current version of the dataset covers 31 structures in 128 staged game sessions
-    resulting in 608 tasks.
-    """
-    URL = 'https://iglumturkstorage.blob.core.windows.net/public-data/iglu_dataset.zip'
-    DIALOGS_FILENAME = 'dialogs.csv'
-
-    def __init__(self, task_kwargs=None, force_download=False) -> None:
-=======
+
 class IGLUDataset(Tasks):
     DATASET_URL = {
         "v0.1.0-rc1": 'https://iglumturkstorage.blob.core.windows.net/public-data/iglu_dataset.zip'
     }  # Dictionary holding dataset version to dataset URI mapping
-
+    DIALOGS_FILENAME = 'dialogs.csv' 
+    
     def __init__(self, dataset_version="v0.1.0-rc1", task_kwargs=None, force_download=False) -> None:
         """
         Collaborative dataset for the IGLU competition.
@@ -111,7 +104,6 @@
         if dataset_version not in IGLUDataset.DATASET_URL.keys():
             raise Exception(
                 "Unknown dataset_version:{} provided.".format(dataset_version))
->>>>>>> 7a94dce7
         if task_kwargs is None:
             task_kwargs = {}
         self.task_kwargs = task_kwargs
@@ -233,15 +225,8 @@
                         # "reset" so we need to stop parsing this session. Need to check that.
                     with open(curr_step) as f:
                         step_data = json.load(f)
-<<<<<<< HEAD
                     for block in step_data['worldEndingState']['blocks']:
                         x, y, z, bid = self.transform_block(block)
-=======
-                    for x, y, z, bid in step_data['worldEndingState']['blocks']:
-                        y = y - VOXELWORLD_GROUND_LEVEL - 1
-                        # TODO: some blocks have id 1, check why
-                        bid = block_colour_map.get(bid, 5)
->>>>>>> 7a94dce7
                         blocks[-1].append((x, y, z, bid))
             # Aggregate all previous blocks into each step
             i = 0
