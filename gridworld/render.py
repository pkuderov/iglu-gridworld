--- conflicted
+++ resolved
@@ -50,27 +50,6 @@
         dir_path = os.path.dirname(gridworld.__file__)
         TEXTURE_PATH = os.path.join(dir_path, Renderer.TEXTURE_PATH)
         np_texture = np.asarray(Image.open(TEXTURE_PATH)).copy()
-<<<<<<< HEAD
-        path = TEXTURE_PATH
-        # if kwargs['width'] <= 128:
-        #     s = 1.5
-        #     if kwargs['width'] <= 64:
-        #         s = 2
-        #     # TODO: create separate textures for low-res
-        #     # for edge lines to look better in low resolution
-        #     for i in range(4):
-        #         for j in range(4):
-        #             np_texture[i * 64: (i + 1) * 64, j * 64: (j + 1) * 64] = gaussian_filter(
-        #                 np_texture[i * 64: (i + 1) * 64, j * 64: (j + 1) * 64], 
-        #                 (s, s, 0), mode='nearest'
-        #             )
-        #     path = os.path.join(os.path.dirname(TEXTURE_PATH), 'some.png')
-        #     with FileLock(f'/tmp/mylock'):
-        #         Image.fromarray(np_texture).save(path)
-        # else:
-        #     path = TEXTURE_PATH
-=======
->>>>>>> 81d61e9a
         with FileLock(f'/tmp/mylock'):
             self.texture_group = TextureGroup(image.load(TEXTURE_PATH).get_texture())
         self.overlay = False
